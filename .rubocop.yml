--- conflicted
+++ resolved
@@ -45,12 +45,12 @@
 Style/Alias:
   Enabled: false
 
-<<<<<<< HEAD
 # So RuboCop doesn't complain about application IDs
 Style/NumericLiterals:
-=======
+  Exclude:
+    - examples/*
+
 # Ignore `eval` in the examples folder
 Lint/Eval:
->>>>>>> 0811f1ce
   Exclude:
     - examples/*