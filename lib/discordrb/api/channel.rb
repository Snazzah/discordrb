--- conflicted
+++ resolved
@@ -68,21 +68,13 @@
 
   # Send a message to a channel
   # https://discordapp.com/developers/docs/resources/channel#create-message
-<<<<<<< HEAD
-  def create_message(token, channel_id, message, tts = false, embed = nil) # send message
-=======
-  def create_message(token, channel_id, message, mentions = [], tts = false, embed = nil, nonce = nil) # send message
->>>>>>> f57f8168
+  def create_message(token, channel_id, message, tts = false, embed = nil, nonce = nil) # send message
     Discordrb::API.request(
       :channels_cid_messages_mid,
       channel_id,
       :post,
       "#{Discordrb::API.api_base}/channels/#{channel_id}/messages",
-<<<<<<< HEAD
-      { content: message, tts: tts, embed: embed }.to_json,
-=======
-      { content: message, mentions: mentions, tts: tts, embed: embed, nonce: nonce }.to_json,
->>>>>>> f57f8168
+      { content: message, tts: tts, embed: embed, nonce: nonce }.to_json,
       Authorization: token,
       content_type: :json
     )
