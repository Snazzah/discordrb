--- conflicted
+++ resolved
@@ -83,11 +83,7 @@
 
   # Create a channel
   # https://discordapp.com/developers/docs/resources/guild#create-guild-channel
-<<<<<<< HEAD
-  def create_channel(token, server_id, name, type, reason)
-=======
-  def create_channel(token, server_id, name, type, bitrate, user_limit, permission_overwrites)
->>>>>>> 60b4bcd9
+  def create_channel(token, server_id, name, type, bitrate, user_limit, permission_overwrites, reason)
     Discordrb::API.request(
       :guilds_sid_channels,
       server_id,
