--- conflicted
+++ resolved
@@ -194,7 +194,6 @@
       API.join_server(@token, resolved)
     end
 
-<<<<<<< HEAD
     attr_reader :voice
 
     def voice_connect(channel_id)
@@ -227,7 +226,6 @@
       @voice
     end
 
-=======
     # Revokes an invite to a server. Will fail unless you have the *Manage Server* permission.
     # It is recommended that you use {Invite#delete} instead.
     # @param code [String, Invite] The invite to revoke. For possible formats see {#resolve_invite_code}.
@@ -240,7 +238,6 @@
     # @note This can only resolve users known by the bot (i.e. that share a server with the bot).
     # @param id [Integer] The user ID that should be resolved.
     # @return [User, nil] The user identified by the ID, or `nil` if it couldn't be found.
->>>>>>> 5d7bd4c9
     def user(id)
       @users[id]
     end
@@ -1031,13 +1028,6 @@
 
     def raise_event(event)
       debug("Raised a #{event.class}")
-<<<<<<< HEAD
-      Thread.new do
-        handlers = @event_handlers[event.class]
-        (handlers || []).each do |handler|
-          handler.match(event)
-        end
-=======
       handle_awaits(event)
 
       handlers = @event_handlers[event.class]
@@ -1069,7 +1059,6 @@
 
         await_event = Discordrb::Events::AwaitEvent.new(await, event, self)
         raise_event(await_event)
->>>>>>> 5d7bd4c9
       end
     end
 
