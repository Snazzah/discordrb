# frozen_string_literal: true

# These classes hold relevant Discord data, such as messages or channels.

require 'ostruct'
require 'discordrb/permissions'
require 'discordrb/api'
require 'discordrb/api/channel'
require 'discordrb/api/server'
require 'discordrb/api/invite'
require 'discordrb/api/user'
require 'discordrb/events/message'
require 'time'
require 'base64'

# Discordrb module
module Discordrb
  # The unix timestamp Discord IDs are based on
  DISCORD_EPOCH = 1_420_070_400_000

  # Compares two objects based on IDs - either the objects' IDs are equal, or one object is equal to the other's ID.
  def self.id_compare(one_id, other)
    other.respond_to?(:resolve_id) ? (one_id.resolve_id == other.resolve_id) : (one_id == other)
  end

  # The maximum length a Discord message can have
  CHARACTER_LIMIT = 2000

  # Splits a message into chunks of 2000 characters. Attempts to split by lines if possible.
  # @param msg [String] The message to split.
  # @return [Array<String>] the message split into chunks
  def self.split_message(msg)
    # If the messages is empty, return an empty array
    return [] if msg.empty?

    # Split the message into lines
    lines = msg.lines

    # Turn the message into a "triangle" of consecutively longer slices, for example the array [1,2,3,4] would become
    # [
    #  [1],
    #  [1, 2],
    #  [1, 2, 3],
    #  [1, 2, 3, 4]
    # ]
    tri = [*0..(lines.length - 1)].map { |i| lines.combination(i + 1).first }

    # Join the individual elements together to get an array of strings with consecutively more lines
    joined = tri.map(&:join)

    # Find the largest element that is still below the character limit, or if none such element exists return the first
    ideal = joined.max_by { |e| e.length > CHARACTER_LIMIT ? -1 : e.length }

    # If it's still larger than the character limit (none was smaller than it) split it into slices with the length
    # being the character limit, otherwise just return an array with one element
    ideal_ary = ideal.length > CHARACTER_LIMIT ? ideal.chars.each_slice(CHARACTER_LIMIT).map(&:join) : [ideal]

    # Slice off the ideal part and strip newlines
    rest = msg[ideal.length..-1].strip

    # If none remains, return an empty array -> we're done
    return [] unless rest

    # Otherwise, call the method recursively to split the rest of the string and add it onto the ideal array
    ideal_ary + split_message(rest)
  end

  # Mixin for objects that have IDs
  module IDObject
    # @return [Integer] the ID which uniquely identifies this object across Discord.
    attr_reader :id
    alias_method :resolve_id, :id

    # ID based comparison
    def ==(other)
      Discordrb.id_compare(@id, other)
    end

    # Estimates the time this object was generated on based on the beginning of the ID. This is fairly accurate but
    # shouldn't be relied on as Discord might change its algorithm at any time
    # @return [Time] when this object was created at
    def creation_time
      # Milliseconds
      ms = (@id >> 22) + DISCORD_EPOCH
      Time.at(ms / 1000.0)
    end
  end

  # Mixin for the attributes users should have
  module UserAttributes
    # @return [String] this user's username
    attr_reader :username
    alias_method :name, :username

    # @return [String] this user's discriminator which is used internally to identify users with identical usernames.
    attr_reader :discriminator
    alias_method :discrim, :discriminator
    alias_method :tag, :discriminator
    alias_method :discord_tag, :discriminator

    # @return [true, false] whether this user is a Discord bot account
    attr_reader :bot_account
    alias_method :bot_account?, :bot_account

    # @return [String] the ID of this user's current avatar, can be used to generate an avatar URL.
    # @see #avatar_url
    attr_reader :avatar_id

    # Utility function to mention users in messages
    # @return [String] the mention code in the form of <@id>
    def mention
      "<@#{@id}>"
    end

    # Utility function to get Discord's distinct representation of a user, i. e. username + discriminator
    # @return [String] distinct representation of user
    def distinct
      "#{@username}##{@discriminator}"
    end

    # Utility function to get a user's avatar URL.
    # @return [String] the URL to the avatar image.
    def avatar_url
      API::User.avatar_url(@id, @avatar_id)
    end
  end

  # User on Discord, including internal data like discriminators
  class User
    include IDObject
    include UserAttributes

    # @!attribute [r] status
    #   @return [Symbol] the current online status of the user (`:online`, `:offline` or `:idle`)
    attr_accessor :status

    # @!attribute [r] game
    #   @return [String, nil] the game the user is currently playing, or `nil` if none is being played.
    attr_accessor :game

    def initialize(data, bot)
      @bot = bot

      @username = data['username']
      @id = data['id'].to_i
      @discriminator = data['discriminator']
      @avatar_id = data['avatar']
      @roles = {}

      @bot_account = false
      @bot_account = true if data['bot']

      @status = :offline
    end

    # Get a user's PM channel or send them a PM
    # @overload pm
    #   Creates a private message channel for this user or returns an existing one if it already exists
    #   @return [Channel] the PM channel to this user.
    # @overload pm(content)
    #   Sends a private to this user.
    #   @param content [String] The content to send.
    #   @return [Message] the message sent to this user.
    def pm(content = nil)
      if content
        # Recursively call pm to get the channel, then send a message to it
        channel = pm
        channel.send_message(content)
      else
        # If no message was specified, return the PM channel
        @bot.private_channel(@id)
      end
    end

    alias_method :dm, :pm

    # Send the user a file.
    # @param file [File] The file to send to the user
    # @param caption [String] The caption of the file being sent
    # @return [Message] the message sent to this user.
    def send_file(file, caption = nil)
      pm.send_file(file, caption: caption)
    end

    # Set the user's name
    # @note for internal use only
    # @!visibility private
    def update_username(username)
      @username = username
    end

    # Add an await for a message from this user. Specifically, this adds a global await for a MessageEvent with this
    # user's ID as a :from attribute.
    # @see Bot#add_await
    def await(key, attributes = {}, &block)
      @bot.add_await(key, Discordrb::Events::MessageEvent, { from: @id }.merge(attributes), &block)
    end

    # Gets the member this user is on a server
    # @param server [Server] The server to get the member for
    # @return [Member] this user as a member on a particular server
    def on(server)
      id = server.resolve_id
      @bot.server(id).member(@id)
    end

    # Is the user the bot?
    # @return [true, false] whether this user is the bot
    def current_bot?
      @bot.profile.id == @id
    end

    [:offline, :idle, :online].each do |e|
      define_method(e.to_s + '?') do
        @status.to_sym == e
      end
    end

    # The inspect method is overwritten to give more useful output
    def inspect
      "<User username=#{@username} id=#{@id} discriminator=#{@discriminator}>"
    end
  end

  # OAuth Application information
  class Application
    include IDObject

    # @return [String] the application name
    attr_reader :name

    # @return [String] the application description
    attr_reader :description

    # @return [Array<String>] the applications origins permitted to use RPC
    attr_reader :rpc_origins

    # @return [Integer]
    attr_reader :flags

    # Gets the user object of the owner. May be limited to username, discriminator,
    # ID and avatar if the bot cannot reach the owner.
    # @return [User] the user object of the owner
    attr_reader :owner

    def initialize(data, bot)
      @bot = bot

      @name = data['name']
      @id = data['id'].to_i
      @description = data['description']
      @icon_id = data['icon']
      @rpc_origins = data['rpc_origins']
      @flags = data['flags']
      @owner = @bot.ensure_user(data['owner'])
    end

    # Utility function to get a application's icon URL.
    # @return [String, nil] the URL to the icon image (nil if no iamge is set).
    def icon_url
      return nil if @icon_id.nil?
      API.app_icon_url(@id, @icon_id)
    end

    # The inspect method is overwritten to give more useful output
    def inspect
      "<Application name=#{@name} id=#{@id}>"
    end
  end

  # Mixin for the attributes members and private members should have
  module MemberAttributes
    # @return [Time] when this member joined the server.
    attr_reader :joined_at

    # @return [String, nil] the nickname this member has, or nil if it has none.
    attr_reader :nick
    alias_method :nickname, :nick

    # @return [Array<Role>] the roles this member has.
    attr_reader :roles

    # @return [Server] the server this member is on.
    attr_reader :server
  end

  # Mixin to calculate resulting permissions from overrides etc.
  module PermissionCalculator
    # Checks whether this user can do the particular action, regardless of whether it has the permission defined,
    # through for example being the server owner or having the Manage Roles permission
    # @param action [Symbol] The permission that should be checked. See also {Permissions::Flags} for a list.
    # @param channel [Channel, nil] If channel overrides should be checked too, this channel specifies where the overrides should be checked.
    # @return [true, false] whether or not this user has the permission.
    def permission?(action, channel = nil)
      # If the member is the server owner, it irrevocably has all permissions.
      return true if owner?

      # First, check whether the user has Manage Roles defined.
      # (Coincidentally, Manage Permissions is the same permission as Manage Roles, and a
      # Manage Permissions deny overwrite will override Manage Roles, so we can just check for
      # Manage Roles once and call it a day.)
      return true if defined_permission?(:administrator, channel)

      # Otherwise, defer to defined_permission
      defined_permission?(action, channel)
    end

    # Checks whether this user has a particular permission defined (i. e. not implicit, through for example
    # Manage Roles)
    # @param action [Symbol] The permission that should be checked. See also {Permissions::Flags} for a list.
    # @param channel [Channel, nil] If channel overrides should be checked too, this channel specifies where the overrides should be checked.
    # @return [true, false] whether or not this user has the permission defined.
    def defined_permission?(action, channel = nil)
      # Get the permission the user's roles have
      role_permission = defined_role_permission?(action, channel)

      # Once we have checked the role permission, we have to check the channel overrides for the
      # specific user
      user_specific_override = permission_overwrite(action, channel, id) # Use the ID reader as members have no ID instance variable

      # Merge the two permissions - if an override is defined, it has to be allow, otherwise we only care about the role
      return role_permission unless user_specific_override
      user_specific_override == :allow
    end

    # Define methods for querying permissions
    Discordrb::Permissions::Flags.each_value do |flag|
      define_method "can_#{flag}?" do |channel = nil|
        permission? flag, channel
      end
    end

    alias_method :can_administrate?, :can_administrator?

    private

    def defined_role_permission?(action, channel)
      # For each role, check if
      #   (1) the channel explicitly allows or permits an action for the role and
      #   (2) if the user is allowed to do the action if the channel doesn't specify
      @roles.reduce(false) do |can_act, role|
        # Get the override defined for the role on the channel
        channel_allow = permission_overwrite(action, channel, role.id)
        can_act = if channel_allow
                    # If the channel has an override, check whether it is an allow - if yes,
                    # the user can act, if not, it can't
                    channel_allow == :allow
                  else
                    # Otherwise defer to the role
                    role.permissions.instance_variable_get("@#{action}") || can_act
                  end
        can_act
      end
    end

    def permission_overwrite(action, channel, id)
      # If no overwrites are defined, or no channel is set, no overwrite will be present
      return nil unless channel && channel.permission_overwrites[id]

      # Otherwise, check the allow and deny objects
      allow = channel.permission_overwrites[id].allow
      deny = channel.permission_overwrites[id].deny
      if allow.instance_variable_get("@#{action}")
        :allow
      elsif deny.instance_variable_get("@#{action}")
        :deny
      end

      # If there's no variable defined, nil will implicitly be returned
    end
  end

  # A voice state represents the state of a member's connection to a voice channel. It includes data like the voice
  # channel the member is connected to and mute/deaf flags.
  class VoiceState
    # @return [Integer] the ID of the user whose voice state is represented by this object.
    attr_reader :user_id

    # @return [true, false] whether this voice state's member is muted server-wide.
    attr_reader :mute

    # @return [true, false] whether this voice state's member is deafened server-wide.
    attr_reader :deaf

    # @return [true, false] whether this voice state's member has muted themselves.
    attr_reader :self_mute

    # @return [true, false] whether this voice state's member has deafened themselves.
    attr_reader :self_deaf

    # @return [Channel] the voice channel this voice state's member is in.
    attr_reader :voice_channel

    # @!visibility private
    def initialize(user_id)
      @user_id = user_id
    end

    # Update this voice state with new data from Discord
    # @note For internal use only.
    # @!visibility private
    def update(channel, mute, deaf, self_mute, self_deaf)
      @voice_channel = channel
      @mute = mute
      @deaf = deaf
      @self_mute = self_mute
      @self_deaf = self_deaf
    end
  end

  # A member is a user on a server. It differs from regular users in that it has roles, voice statuses and things like
  # that.
  class Member < DelegateClass(User)
    # @return [true, false] whether this member is muted server-wide.
    def mute
      voice_state_attribute(:mute)
    end

    # @return [true, false] whether this member is deafened server-wide.
    def deaf
      voice_state_attribute(:deaf)
    end

    # @return [true, false] whether this member has muted themselves.
    def self_mute
      voice_state_attribute(:self_mute)
    end

    # @return [true, false] whether this member has deafened themselves.
    def self_deaf
      voice_state_attribute(:self_deaf)
    end

    # @return [Channel] the voice channel this member is in.
    def voice_channel
      voice_state_attribute(:voice_channel)
    end

    alias_method :muted?, :mute
    alias_method :deafened?, :deaf
    alias_method :self_muted?, :self_mute
    alias_method :self_deafened?, :self_deaf

    include MemberAttributes

    # @!visibility private
    def initialize(data, server, bot)
      @bot = bot

      @user = bot.ensure_user(data['user'])
      super @user # Initialize the delegate class

      # Somehow, Discord doesn't send the server ID in the standard member format...
      raise ArgumentError, 'Cannot create a member without any information about the server!' if server.nil? && data['guild_id'].nil?
      @server = server || bot.server(data['guild_id'].to_i)

      # Initialize the roles by getting the roles from the server one-by-one
      update_roles(data['roles'])

      @nick = data['nick']
      @joined_at = data['joined_at'] ? Time.parse(data['joined_at']) : nil
    end

    # @return [true, false] whether this member is the server owner.
    def owner?
      @server.owner == self
    end

    # @param role [Role, Integer, #resolve_id] the role to check or its ID.
    # @return [true, false] whether this member has the specified role.
    def role?(role)
      role = role.resolve_id
      @roles.any? { |e| e.id == role }
    end

    # Adds one or more roles to this member.
    # @param role [Role, Array<Role>] The role(s) to add.
    def add_role(role)
      role_ids = role_id_array(role)
      old_role_ids = @roles.map(&:id)
      new_role_ids = (old_role_ids + role_ids).uniq

      API::Server.update_user(@bot.token, @server.id, @user.id, roles: new_role_ids)
    end

    # Removes one or more roles from this member.
    # @param role [Role, Array<Role>] The role(s) to remove.
    def remove_role(role)
      old_role_ids = @roles.map(&:id)
      role_ids = role_id_array(role)
      new_role_ids = old_role_ids.reject { |i| role_ids.include?(i) }

      API::Server.update_user(@bot.token, @server.id, @user.id, roles: new_role_ids)
    end

    # Server deafens this member.
    def server_deafen
      API::Server.update_user(@bot.token, @server.id, @user.id, deaf: true)
    end

    # Server undeafens this member.
    def server_undeafen
      API::Server.update_user(@bot.token, @server.id, @user.id, deaf: false)
    end

    # Server mutes this member.
    def server_mute
      API::Server.update_user(@bot.token, @server.id, @user.id, mute: true)
    end

    # Server unmutes this member.
    def server_unmute
      API::Server.update_user(@bot.token, @server.id, @user.id, mute: false)
    end

    # Sets or resets this member's nickname. Requires the Change Nickname permission for the bot itself and Manage
    # Nicknames for other users.
    # @param nick [String, nil] The string to set the nickname to, or nil if it should be reset.
    def nick=(nick)
      # Discord uses the empty string to signify 'no nickname' so we convert nil into that
      nick ||= ''

      if @user.current_bot?
        API::User.change_own_nickname(@bot.token, @server.id, nick)
      else
        API.change_nickname(@bot.token, @server.id, @user.id, nick)
      end
    end

    alias_method :nickname=, :nick=

    # @return [String] the name the user displays as (nickname if they have one, username otherwise)
    def display_name
      nickname || username
    end

    # Update this member's roles
    # @note For internal use only.
    # @!visibility private
    def update_roles(roles)
      @roles = roles.map do |role|
        role.is_a?(Role) ? role : @server.role(role.to_i)
      end
    end

    # Update this member's nick
    # @note For internal use only.
    # @!visibility private
    def update_nick(nick)
      @nick = nick
    end

    include PermissionCalculator

    # Overwriting inspect for debug purposes
    def inspect
      "<Member user=#{@user.inspect} server=#{@server.inspect} joined_at=#{@joined_at} roles=#{@roles.inspect} voice_channel=#{@voice_channel.inspect} mute=#{@mute} deaf=#{@deaf} self_mute=#{@self_mute} self_deaf=#{@self_deaf}>"
    end

    private

    # Utility method to get a list of role IDs from one role or an array of roles
    def role_id_array(role)
      if role.is_a? Array
        role.map(&:resolve_id)
      else
        [role.resolve_id]
      end
    end

    # Utility method to get data out of this member's voice state
    def voice_state_attribute(name)
      voice_state = @server.voice_states[@user.id]
      voice_state.send name if voice_state
    end
  end

  # Recipients are members on private channels - they exist for completeness purposes, but all
  # the attributes will be empty.
  class Recipient < DelegateClass(User)
    include MemberAttributes

    # @return [Channel] the private channel this recipient is the recipient of.
    attr_reader :channel

    # @!visibility private
    def initialize(user, channel, bot)
      @bot = bot
      @channel = channel
      raise ArgumentError, 'Tried to create a recipient for a public channel!' unless @channel.private?

      @user = user
      super @user

      # Member attributes
      @mute = @deaf = @self_mute = @self_deaf = false
      @voice_channel = nil
      @server = nil
      @roles = []
      @joined_at = @channel.creation_time
    end

    # Overwriting inspect for debug purposes
    def inspect
      "<Recipient user=#{@user.inspect} channel=#{@channel.inspect}>"
    end
  end

  # This class is a special variant of User that represents the bot's user profile (things like own username and the avatar).
  # It can be accessed using {Bot#profile}.
  class Profile < User
    def initialize(data, bot)
      super(data, bot)
    end

    # Whether or not the user is the bot. The Profile can only ever be the bot user, so this always returns true.
    # @return [true]
    def current_bot?
      true
    end

    # Sets the bot's username.
    # @param username [String] The new username.
    def username=(username)
      update_profile_data(username: username)
    end

    alias_method :name=, :username=

    # Changes the bot's avatar.
    # @param avatar [String, #read] A JPG file to be used as the avatar, either
    #  something readable (e. g. File Object) or as a data URL.
    def avatar=(avatar)
      if avatar.respond_to? :read
        # Set the file to binary mode if supported, so we don't get problems with Windows
        avatar.binmode if avatar.respond_to?(:binmode)

        avatar_string = 'data:image/jpg;base64,'
        avatar_string += Base64.strict_encode64(avatar.read)
        update_profile_data(avatar: avatar_string)
      else
        update_profile_data(avatar: avatar)
      end
    end

    # Updates the cached profile data with the new one.
    # @note For internal use only.
    # @!visibility private
    def update_data(new_data)
      @username = new_data[:username] || @username
      @avatar_id = new_data[:avatar_id] || @avatar_id
    end

    # The inspect method is overwritten to give more useful output
    def inspect
      "<Profile user=#{super}>"
    end

    private

    def update_profile_data(new_data)
      API.update_user(@bot.token,
                      new_data[:username] || @username,
                      new_data[:avatar])
      update_data(new_data)
    end
  end

  # A Discord role that contains permissions and applies to certain users
  class Role
    include IDObject

    # @return [Permissions] this role's permissions.
    attr_reader :permissions

    # @return [String] this role's name ("new role" if it hasn't been changed)
    attr_reader :name

    # @return [true, false] whether or not this role should be displayed separately from other users
    attr_reader :hoist

    # @return [true, false] whether this role can be mentioned using a role mention
    attr_reader :mentionable
    alias_method :mentionable?, :mentionable

    # @return [ColourRGB] the role colour
    attr_reader :colour
    alias_method :color, :colour

    # @return [Integer] the position of this role in the hierarchy
    attr_reader :position

    # This class is used internally as a wrapper to a Role object that allows easy writing of permission data.
    class RoleWriter
      # @!visibility private
      def initialize(role, token)
        @role = role
        @token = token
      end

      # Write the specified permission data to the role, without updating the permission cache
      # @param bits [Integer] The packed permissions to write.
      def write(bits)
        @role.send(:packed=, bits, false)
      end
    end

    # @!visibility private
    def initialize(data, bot, server = nil)
      @bot = bot
      @server = server
      @permissions = Permissions.new(data['permissions'], RoleWriter.new(self, @bot.token))
      @name = data['name']
      @id = data['id'].to_i

      @position = data['position']

      @hoist = data['hoist']
      @mentionable = data['mentionable']

      @colour = ColourRGB.new(data['color'])
    end

    # @return [String] a string that will mention this role, if it is mentionable.
    def mention
      "<@&#{@id}>"
    end

    # @return [Array<Member>] an array of members who have this role.
    # @note This requests a member chunk if it hasn't for the server before, which may be slow initially
    def members
      @server.members.select { |m| m.role? role }
    end

    alias_method :users, :members

    # Updates the data cache from another Role object
    # @note For internal use only
    # @!visibility private
    def update_from(other)
      @permissions = other.permissions
      @name = other.name
      @hoist = other.hoist
      @colour = other.colour
      @position = other.position
    end

    # Updates the data cache from a hash containing data
    # @note For internal use only
    # @!visibility private
    def update_data(new_data)
      @name = new_data[:name] || new_data['name'] || @name
      @hoist = new_data['hoist'] unless new_data['hoist'].nil?
      @hoist = new_data[:hoist] unless new_data[:hoist].nil?
      @colour = new_data[:colour] || (new_data['color'] ? ColourRGB.new(new_data['color']) : @colour)
    end

    # Sets the role name to something new
    # @param name [String] The name that should be set
    def name=(name)
      update_role_data(name: name)
    end

    # Changes whether or not this role is displayed at the top of the user list
    # @param hoist [true, false] The value it should be changed to
    def hoist=(hoist)
      update_role_data(hoist: hoist)
    end

    # Changes whether or not this role can be mentioned
    # @param mentionable [true, false] The value it should be changed to
    def mentionable=(mentionable)
      update_role_data(mentionable: mentionable)
    end

    # Sets the role colour to something new
    # @param colour [ColourRGB] The new colour
    def colour=(colour)
      update_role_data(colour: colour)
    end

    alias_method :color=, :colour=

    # Changes this role's permissions to a fixed bitfield. This allows setting multiple permissions at once with just
    # one API call.
    #
    # Information on how this bitfield is structured can be found at
    # https://discordapp.com/developers/docs/topics/permissions.
    # @example Remove all permissions from a role
    #   role.packed = 0
    # @param packed [Integer] A bitfield with the desired permissions value.
    # @param update_perms [true, false] Whether the internal data should also be updated. This should always be true
    #   when calling externally.
    def packed=(packed, update_perms = true)
      update_role_data(permissions: packed)
      @permissions.bits = packed if update_perms
    end

    # Delets this role. This cannot be undone without recreating the role!
    def delete
      API::Server.delete_role(@bot.token, @server.id, @id)
      @server.delete_role(@id)
    end

    # The inspect method is overwritten to give more useful output
    def inspect
      "<Role name=#{@name} permissions=#{@permissions.inspect} hoist=#{@hoist} colour=#{@colour.inspect} server=#{@server.inspect}>"
    end

    private

    def update_role_data(new_data)
      API::Server.update_role(@bot.token, @server.id, @id,
                              new_data[:name] || @name,
                              (new_data[:colour] || @colour).combined,
                              new_data[:hoist].nil? ? @hoist : new_data[:hoist],
                              new_data[:mentionable].nil? ? @mentionable : new_data[:mentionable],
                              new_data[:permissions] || @permissions.bits)
      update_data(new_data)
    end
  end

  # A channel referenced by an invite. It has less data than regular channels, so it's a separate class
  class InviteChannel
    include IDObject

    # @return [String] this channel's name.
    attr_reader :name

    # @return [String] this channel's type (text or voice)
    attr_reader :type

    # @!visibility private
    def initialize(data, bot)
      @bot = bot

      @id = data['id'].to_i
      @name = data['name']
      @type = data['type']
    end
  end

  # A server referenced to by an invite
  class InviteServer
    include IDObject

    # @return [String] this server's name.
    attr_reader :name

    # @return [String, nil] the hash of the server's invite splash screen (for partnered servers) or nil if none is
    #   present
    attr_reader :splash_hash

    # @!visibility private
    def initialize(data, bot)
      @bot = bot

      @id = data['id'].to_i
      @name = data['name']
      @splash_hash = data['splash_hash']
    end
  end

  # A Discord invite to a channel
  class Invite
    # @return [InviteChannel] the channel this invite references.
    attr_reader :channel

    # @return [InviteServer] the server this invite references.
    attr_reader :server

    # @return [Integer] the amount of uses left on this invite.
    attr_reader :uses
    alias_method :max_uses, :uses

    # @return [User, nil] the user that made this invite. May also be nil if the user can't be determined.
    attr_reader :inviter
    alias_method :user, :inviter

    # @return [true, false] whether or not this invite is temporary.
    attr_reader :temporary
    alias_method :temporary?, :temporary

    # @return [true, false] whether this invite is still valid.
    attr_reader :revoked
    alias_method :revoked?, :revoked

    # @return [String] this invite's code
    attr_reader :code

    # @!visibility private
    def initialize(data, bot)
      @bot = bot

      @channel = InviteChannel.new(data['channel'], bot)
      @server = InviteServer.new(data['guild'], bot)
      @uses = data['uses']
      @inviter = data['inviter'] ? (@bot.user(data['inviter']['id'].to_i) || User.new(data['inviter'], bot)) : nil
      @temporary = data['temporary']
      @revoked = data['revoked']

      @code = data['code']
    end

    # Code based comparison
    def ==(other)
      other.respond_to?(:code) ? (@code == other.code) : (@code == other)
    end

    # Deletes this invite
    def delete
      API::Invite.delete(@bot.token, @code)
    end

    alias_method :revoke, :delete

    # The inspect method is overwritten to give more useful output
    def inspect
      "<Invite code=#{@code} channel=#{@channel} uses=#{@uses} temporary=#{@temporary} revoked=#{@revoked}>"
    end

    # Creates an invite URL.
    def url
      "https://discord.gg/#{@code}"
    end
  end

  # A Discord channel, including data like the topic
  class Channel
    # The type string that stands for a text channel
    # @see Channel#type
    TEXT_TYPE = 'text'.freeze

    # The type string that stands for a voice channel
    # @see Channel#type
    VOICE_TYPE = 'voice'.freeze

    include IDObject

    # @return [String] this channel's name.
    attr_reader :name

    # @return [Server, nil] the server this channel is on. If this channel is a PM channel, it will be nil.
    attr_reader :server

    # @return [String] the type of this channel (currently either 'text' or 'voice')
    attr_reader :type

    # @return [Recipient, nil] the recipient of the private messages, or nil if this is not a PM channel
    attr_reader :recipient

    # @return [String] the channel's topic
    attr_reader :topic

    # @return [Integer] the bitrate (in bps) of the channel
    attr_reader :bitrate

    # @return [Integer] the amount of users that can be in the channel. `0` means it is unlimited.
    attr_reader :user_limit
    alias_method :limit, :user_limit

    # @return [Integer] the channel's position on the channel list
    attr_reader :position

    # This channel's permission overwrites, represented as a hash of role/user ID to an OpenStruct which has the
    # `allow` and `deny` properties which are {Permissions} objects respectively.
    # @return [Hash<Integer => OpenStruct>] the channel's permission overwrites
    attr_reader :permission_overwrites

    # @return [true, false] whether or not this channel is a PM channel.
    def private?
      @server.nil?
    end

    # @return [String] a string that will mention the channel as a clickable link on Discord.
    def mention
      "<##{@id}>"
    end

    # @!visibility private
    def initialize(data, bot, server = nil)
      @bot = bot

      # data is a sometimes a Hash and othertimes an array of Hashes, you only want the last one if it's an array
      data = data[-1] if data.is_a?(Array)

      @id = data['id'].to_i
      @type = data['type'] || TEXT_TYPE
      @topic = data['topic']
      @bitrate = data['bitrate']
      @user_limit = data['user_limit']
      @position = data['position']

      @is_private = data['is_private']
      if @is_private
        recipient_user = bot.ensure_user(data['recipient'])
        @recipient = Recipient.new(recipient_user, self, bot)
        @name = @recipient.username
      else
        @name = data['name']
        @server = if server
                    server
                  else
                    bot.server(data['guild_id'].to_i)
                  end
      end

      # Populate permission overwrites
      @permission_overwrites = {}
      return unless data['permission_overwrites']
      data['permission_overwrites'].each do |element|
        role_id = element['id'].to_i
        deny = Permissions.new(element['deny'])
        allow = Permissions.new(element['allow'])
        @permission_overwrites[role_id] = OpenStruct.new
        @permission_overwrites[role_id].deny = deny
        @permission_overwrites[role_id].allow = allow
      end
    end

    # @return [true, false] whether or not this channel is a text channel
    def text?
      @type == TEXT_TYPE
    end

    # @return [true, false] whether or not this channel is a voice channel
    def voice?
      @type == VOICE_TYPE
    end

    # Sends a message to this channel.
    # @param content [String] The content to send. Should not be longer than 2000 characters or it will result in an error.
    # @param tts [true, false] Whether or not this message should be sent using Discord text-to-speech.
    # @return [Message] the message that was sent.
    def send_message(content, tts = false)
      @bot.send_message(@id, content, tts, @server && @server.id)
    end

    # Sends a temporary message to this channel.
    # @param content [String] The content to send. Should not be longer than 2000 characters or it will result in an error.
    # @param timeout [Float] The amount of time in seconds after which the message sent will be deleted.
    # @param tts [true, false] Whether or not this message should be sent using Discord text-to-speech.
    def send_temporary_message(content, timeout, tts = false)
      @bot.send_temporary_message(@id, content, timeout, tts, @server && @server.id)
    end

    # Sends multiple messages to a channel
    # @param content [Array<String>] The messages to send.
    def send_multiple(content)
      content.each { |e| send_message(e) }
    end

    # Splits a message into chunks whose length is at most the Discord character limit, then sends them individually.
    # Useful for sending long messages, but be wary of rate limits!
    def split_send(content)
      send_multiple(Discordrb.split_message(content))
    end

    # Sends a file to this channel. If it is an image, it will be embedded.
    # @param file [File] The file to send. There's no clear size limit for this, you'll have to attempt it for yourself (most non-image files are fine, large images may fail to embed)
    # @param caption [string] The caption for the file.
    # @param tts [true, false] Whether or not this file's caption should be sent using Discord text-to-speech.
    def send_file(file, caption: nil, tts: false)
      @bot.send_file(@id, file, caption: caption, tts: tts)
    end

    # Permanently deletes this channel
    def delete
      API::Channel.delete(@bot.token, @id)
    end

    # Sets this channel's name. The name must be alphanumeric with dashes, unless this is a voice channel (then there are no limitations)
    # @param name [String] The new name.
    def name=(name)
      @name = name
      update_channel_data
    end

    # Sets this channel's topic.
    # @param topic [String] The new topic.
    def topic=(topic)
      raise 'Tried to set topic on voice channel' if voice?
      @topic = topic
      update_channel_data
    end

    # Sets this channel's bitrate.
    # @param bitrate [Integer] The new bitrate (in bps). Number has to be between 8000-96000 (128000 for VIP servers)
    def bitrate=(bitrate)
      raise 'Tried to set bitrate on text channel' if text?
      @bitrate = bitrate
      update_channel_data
    end

    # Sets this channel's user limit.
    # @param limit [Integer] The new user limit. `0` for unlimited, has to be a number between 0-99
    def user_limit=(limit)
      raise 'Tried to set user_limit on text channel' if text?
      @user_limit = limit
      update_channel_data
    end

    alias_method :limit=, :user_limit=

    # Sets this channel's position in the list.
    # @param position [Integer] The new position.
    def position=(position)
      @position = position
      update_channel_data
    end

    # Defines a permission overwrite for this channel that sets the specified thing to the specified allow and deny
    # permission sets, or change an existing one.
    # @param thing [User, Role] What to define an overwrite for.
    # @param allow [#bits, Permissions, Integer] The permission sets that should receive an `allow` override (i. e. a
    #   green checkmark on Discord)
    # @param deny [#bits, Permissions, Integer] The permission sets that should receive a `deny` override (i. e. a red
    #   cross on Discord)
    # @example Define a permission overwrite for a user that can then mention everyone and use TTS, but not create any invites
    #   allow = Discordrb::Permissions.new
    #   allow.can_mention_everyone = true
    #   allow.can_send_tts_messages = true
    #
    #   deny = Discordrb::Permissions.new
    #   deny.can_create_instant_invite = true
    #
    #   channel.define_overwrite(user, allow, deny)
    def define_overwrite(thing, allow, deny)
      allow_bits = allow.respond_to?(:bits) ? allow.bits : allow
      deny_bits = deny.respond_to?(:bits) ? deny.bits : deny

      # TODO: Be more flexible about what classes are allowed here
      if thing.is_a?(User) || thing.is_a?(Member) || thing.is_a?(Recipient)
        API::Channel.update_user_overrides(@bot.token, @id, thing.id, allow_bits, deny_bits)
      elsif thing.is_a? Role
        API::Channel.update_role_overrides(@bot.token, @id, thing.id, allow_bits, deny_bits)
      end
    end

    # Updates the cached data from another channel.
    # @note For internal use only
    # @!visibility private
    def update_from(other)
      @topic = other.topic
      @name = other.name
      @recipient = other.recipient
      @permission_overwrites = other.permission_overwrites
    end

    # The list of users currently in this channel. For a voice channel, it will return all the members currently
    # in that channel, for a text channel, it will return all online members that have permission to read it.
    # @return [Array<Member>] the users in this channel
    def users
      if @type == 'text'
        @server.online_members(include_idle: true).select { |u| u.can_read_messages? self }
      else
        @server.voice_states.map { |id, voice_state| @server.member(id) if !voice_state.voice_channel.nil? && voice_state.voice_channel.id == @id }.compact
      end
    end

    # Retrieves some of this channel's message history.
    # @param amount [Integer] How many messages to retrieve. This must be less than or equal to 100, if it is higher
    #   than 100 it will be treated as 100 on Discord's side.
    # @param before_id [Integer] The ID of the most recent message the retrieval should start at, or nil if it should
    #   start at the current message.
    # @param after_id [Integer] The ID of the oldest message the retrieval should start at, or nil if it should start
    #   as soon as possible with the specified amount.
    # @return [Array<Message>] the retrieved messages.
    def history(amount, before_id = nil, after_id = nil)
      logs = API::Channel.messages(@bot.token, @id, amount, before_id, after_id)
      JSON.parse(logs).map { |message| Message.new(message, @bot) }
    end

    # Retrieves message history, but only message IDs for use with prune
    # @note For internal use only
    # @!visibility private
    def history_ids(amount, before_id = nil, after_id = nil)
      logs = API.channel_log(@bot.token, @id, amount, before_id, after_id)
      JSON.parse(logs).map { |message| message['id'] }
    end

    # Returns a single message from this channel's history by ID.
    # @param message_id [Integer] The ID of the message to retrieve.
    # @return [Message] the retrieved message.
    def load_message(message_id)
      response = API::Channel.message(@bot.token, @id, message_id)
      return Message.new(JSON.parse(response), @bot)
    rescue RestClient::ResourceNotFound
      return nil
    end

    alias_method :message, :load_message

    # Requests all pinned messages of a channel.
    # @return [Array<Message>] the received messages.
    def pins
      msgs = API::Channel.pinned_messages(@bot.token, @id)
      JSON.parse(msgs).map { |msg| Message.new(msg, @bot) }
    end

    # Delete the last N messages on this channel.
    # @param amount [Integer] How many messages to delete. Must be a value between 2 and 100 (Discord limitation)
    # @raise [ArgumentError] if the amount of messages is not a value between 2 and 100
    def prune(amount)
      raise ArgumentError, 'Can only prune between 2 and 100 messages!' unless amount.between?(2, 100)

<<<<<<< HEAD
      messages = history_ids(amount)
      API.bulk_delete(@bot.token, @id, messages)
=======
      messages = history(amount).map(&:id)
      API::Channel.bulk_delete_messages(@bot.token, @id, messages)
>>>>>>> 0571c736
    end

    # Updates the cached permission overwrites
    # @note For internal use only
    # @!visibility private
    def update_overwrites(overwrites)
      @permission_overwrites = overwrites
    end

    # Add an {Await} for a message in this channel. This is identical in functionality to adding a
    # {Discordrb::Events::MessageEvent} await with the `in` attribute as this channel.
    # @see Bot#add_await
    def await(key, attributes = {}, &block)
      @bot.add_await(key, Discordrb::Events::MessageEvent, { in: @id }.merge(attributes), &block)
    end

    # Creates a new invite to this channel.
    # @param max_age [Integer] How many seconds this invite should last.
    # @param max_uses [Integer] How many times this invite should be able to be used.
    # @param temporary [true, false] Whether membership should be temporary (kicked after going offline).
    # @return [Invite] the created invite.
    def make_invite(max_age = 0, max_uses = 0, temporary = false)
      response = API::Channel.create_invite(@bot.token, @id, max_age, max_uses, temporary)
      Invite.new(JSON.parse(response), @bot)
    end

    # Starts typing, which displays the typing indicator on the client for five seconds.
    # If you want to keep typing you'll have to resend this every five seconds. (An abstraction
    # for this will eventually be coming)
    def start_typing
      API::Channel.start_typing(@bot.token, @id)
    end

    alias_method :send, :send_message
    alias_method :invite, :make_invite

    # The inspect method is overwritten to give more useful output
    def inspect
      "<Channel name=#{@name} id=#{@id} topic=\"#{@topic}\" type=#{@type} position=#{@position} server=#{@server}>"
    end

    private

    def update_channel_data
      API.update_channel(@bot.token, @id, @name, @topic, @position, @bitrate, @user_limit)
    end
  end

  # An attachment to a message
  class Attachment
    include IDObject

    # @return [Message] the message this attachment belongs to.
    attr_reader :message

    # @return [String] the CDN URL this attachment can be downloaded at.
    attr_reader :url

    # @return [String] the attachment's proxy URL - I'm not sure what exactly this does, but I think it has something to
    #   do with CDNs
    attr_reader :proxy_url

    # @return [String] the attachment's filename.
    attr_reader :filename

    # @return [Integer] the attachment's file size in bytes.
    attr_reader :size

    # @return [Integer, nil] the width of an image file, in pixels, or nil if the file is not an image.
    attr_reader :width

    # @return [Integer, nil] the height of an image file, in pixels, or nil if the file is not an image.
    attr_reader :height

    # @!visibility private
    def initialize(data, message, bot)
      @bot = bot
      @message = message

      @url = data['url']
      @proxy_url = data['proxy_url']
      @filename = data['filename']

      @size = data['size']

      @width = data['width']
      @height = data['height']
    end

    # @return [true, false] whether this file is an image file.
    def image?
      !(@width.nil? || @height.nil?)
    end
  end

  # A message on Discord that was sent to a text channel
  class Message
    include IDObject

    # @return [String] the content of this message.
    attr_reader :content

    # @return [Member] the user that sent this message.
    attr_reader :author

    # @return [Channel] the channel in which this message was sent.
    attr_reader :channel

    # @return [Time] the timestamp at which this message was sent.
    attr_reader :timestamp

    # @return [Array<User>] the users that were mentioned in this message.
    attr_reader :mentions

    # @return [Array<Role>] the roles that were mentioned in this message.
    attr_reader :role_mentions

    # @return [Array<Attachment>] the files attached to this message.
    attr_reader :attachments

    # @return [true, false] whether themesage is pinned or not.
    attr_reader :pinned

    alias_method :pinned?, :pinned
    alias_method :user, :author
    alias_method :text, :content
    alias_method :to_s, :content

    # @!visibility private
    def initialize(data, bot)
      @bot = bot
      @content = data['content']
      @channel = bot.channel(data['channel_id'].to_i)
      @pinned = data['pinned']

      @author = if data['author']
                  if @channel.private?
                    # Turn the message user into a recipient - we can't use the channel recipient
                    # directly because the bot may also send messages to the channel
                    Recipient.new(bot.user(data['author']['id'].to_i), @channel, bot)
                  else
                    member = @channel.server.member(data['author']['id'].to_i)
                    Discordrb::LOGGER.warn("Member with ID #{data['author']['id']} not cached even though it should be.") unless member
                    member
                  end
                end

      @timestamp = Time.parse(data['timestamp']) if data['timestamp']
      @id = data['id'].to_i

      @mentions = []

      data['mentions'].each do |element|
        @mentions << bot.ensure_user(element)
      end if data['mentions']

      @role_mentions = []

      # Role mentions can only happen on public servers so make sure we only parse them there
      unless @channel.private?
        data['mention_roles'].each do |element|
          @role_mentions << @channel.server.role(element.to_i)
        end if data['mention_roles']
      end

      @attachments = []
      @attachments = data['attachments'].map { |e| Attachment.new(e, self, @bot) } if data['attachments']
    end

    # Replies to this message with the specified content.
    # @see Channel#send_message
    def reply(content)
      @channel.send_message(content)
    end

    # Edits this message to have the specified content instead.
    # @param new_content [String] the new content the message should have.
    # @return [Message] the resulting message.
    def edit(new_content)
      response = API::Channel.edit_message(@bot.token, @channel.id, @id, new_content)
      Message.new(JSON.parse(response), @bot)
    end

    # Deletes this message.
    def delete
      API::Channel.delete_message(@bot.token, @channel.id, @id)
      nil
    end

    # Pins this message
    def pin
      API::Channel.pin_message(@bot.token, @channel.id, @id)
      @pinned = true
      nil
    end

    # Unpins this message
    def unpin
      API::Channel.unpin_message(@bot.token, @channel.id, @id)
      @pinned = false
      nil
    end

    # Add an {Await} for a message with the same user and channel.
    # @see Bot#add_await
    def await(key, attributes = {}, &block)
      @bot.add_await(key, Discordrb::Events::MessageEvent, { from: @author.id, in: @channel.id }.merge(attributes), &block)
    end

    # @return [true, false] whether this message was sent by the current {Bot}.
    def from_bot?
      @author && @author.current_bot?
    end

    # The inspect method is overwritten to give more useful output
    def inspect
      "<Message content=\"#{@content}\" id=#{@id} timestamp=#{@timestamp} author=#{@author} channel=#{@channel}>"
    end
  end

  # Basic attributes a server should have
  module ServerAttributes
    # @return [String] this server's name.
    attr_reader :name

    # @return [String] the hexadecimal ID used to identify this server's icon.
    attr_reader :icon_id

    # Utility function to get the URL for the icon image
    # @return [String] the URL to the icon image
    def icon_url
      return nil unless @icon_id
      API.icon_url(@id, @icon_id)
    end
  end

  # Integration Account
  class IntegrationAccount
    # @return [String] this accounts's name.
    attr_reader :name

    # @return [Integer] this account's ID.
    attr_reader :id

    def initialize(data)
      @name = data['name']
      @id = data['id'].to_i
    end
  end

  # Server integration
  class Integration
    include IDObject

    # @return [String] the integration name
    attr_reader :name

    # @return [Server] the server the integration is linked to
    attr_reader :server

    # @return [User] the user the integration is linked to
    attr_reader :user

    # @return [Role, nil] the role that this integration uses for "subscribers"
    attr_reader :role

    # @return [true, false] whether emoticons are enabled
    attr_reader :emoticon
    alias_method :emoticon?, :emoticon

    # @return [String] the integration type (Youtube, Twitch, etc.)
    attr_reader :type

    # @return [true, false] whether the integration is enabled
    attr_reader :enabled

    # @return [true, false] whether the integration is syncing
    attr_reader :syncing

    # @return [IntegrationAccount] the integration account information
    attr_reader :account

    # @return [Time] the time the integration was synced at
    attr_reader :synced_at

    # @return [Symbol] the behaviour of expiring subscribers (:remove = Remove User from role; :kick = Kick User from server)
    attr_reader :expire_behaviour
    alias_method :expire_behavior, :expire_behaviour

    # @return [Integer] the grace period before subscribers expire (in days)
    attr_reader :expire_grace_period

    def initialize(data, bot, server)
      @bot = bot

      @name = data['name']
      @server = server
      @id = data['id'].to_i
      @enabled = data['enabled']
      @syncing = data['syncing']
      @type = data['type']
      @account = IntegrationAccount.new(data['account'])
      @synced_at = Time.parse(data['synced_at'])
      @expire_behaviour = [:remove, :kick][data['expire_behavior']]
      @expire_grace_period = data['expire_grace_period']
      @user = @bot.ensure_user(data['user'])
      @role = server.role(data['role_id']) || nil
      @emoticon = data['enable_emoticons']
    end

    # The inspect method is overwritten to give more useful output
    def inspect
      "<Integration name=#{@name} id=#{@id} type=#{@type} enabled=#{@enabled}>"
    end
  end

  # A server on Discord
  class Server
    include IDObject
    include ServerAttributes

    # @return [String] the region the server is on (e. g. `amsterdam`).
    attr_reader :region

    # @return [Member] The server owner.
    attr_reader :owner

    # @return [Array<Channel>] an array of all the channels (text and voice) on this server.
    attr_reader :channels

    # @return [Array<Role>] an array of all the roles created on this server.
    attr_reader :roles

    # @return [true, false] whether or not this server is large (members > 100). If it is,
    # it means the members list may be inaccurate for a couple seconds after starting up the bot.
    attr_reader :large
    alias_method :large?, :large

    # @return [Array<Symbol>] the features of the server (eg. "INVITE_SPLASH")
    attr_reader :features

    # @return [Integer] the absolute number of members on this server, offline or not.
    attr_reader :member_count

    # @return [Symbol] the verification level of the server (:none = none, :low = 'Must have a verified email on their Discord account', :medium = 'Has to be registered with Discord for at least 5 minutes', :high = 'Has to be a member of this server for at least 10 minutes').
    attr_reader :verification_level

    # @return [Integer] the amount of time after which a voice user gets moved into the AFK channel, in seconds.
    attr_reader :afk_timeout

    # @return [Channel, nil] the AFK voice channel of this server, or nil if none is set
    attr_reader :afk_channel

    # @return [Hash<Integer => VoiceState>] the hash (user ID => voice state) of voice states of members on this server
    attr_reader :voice_states

    # @!visibility private
    def initialize(data, bot, exists = true)
      @bot = bot
      @owner_id = data['owner_id'].to_i
      @id = data['id'].to_i
      update_data(data)

      @large = data['large']
      @member_count = data['member_count']
      @verification_level = [:none, :low, :medium, :high][data['verification_level']]
      @splash_id = nil
      @embed = nil
      @features = data['features'].map { |element| element.downcase.to_sym }
      @members = {}
      @voice_states = {}

      process_roles(data['roles'])
      process_members(data['members'])
      process_presences(data['presences'])
      process_channels(data['channels'])
      process_voice_states(data['voice_states'])

      # Whether this server's members have been chunked (resolved using op 8 and GUILD_MEMBERS_CHUNK) yet
      @chunked = false
      @processed_chunk_members = 0

      # Only get the owner of the server actually exists (i. e. not for ServerDeleteEvent)
      @owner = member(@owner_id) if exists
    end

    # @return [Channel] The default channel on this server (usually called #general)
    def default_channel
      @bot.channel(@id)
    end

    alias_method :general_channel, :default_channel

    # Gets a role on this server based on its ID.
    # @param id [Integer] The role ID to look for.
    def role(id)
      @roles.find { |e| e.id == id }
    end

    # Gets a member on this server based on user ID
    # @param id [Integer] The user ID to look for
    # @param request [true, false] Whether the member should be requested from Discord if it's not cached
    def member(id, request = true)
      id = id.resolve_id
      return @members[id] if member_cached?(id)
      return nil unless request

      member = @bot.member(self, id)
      @members[id] = member
    rescue
      nil
    end

    # @return [Array<Member>] an array of all the members on this server.
    def members
      return @members.values if @chunked

      @bot.debug("Members for server #{@id} not chunked yet - initiating")
      @bot.request_chunks(@id)
      sleep 0.05 until @chunked
      @members.values
    end

    alias_method :users, :members

    # @return [Array<Integration>] an array of all the intergrations connected to this server.
    def integrations
      integration = JSON.parse(API.server_integrations(@bot.token, @id))
      integration.map { |element| Integration.new(element) }
    end

    # Cache @embed
    # @note For internal use only
    # @!visibility private
    def cache_embed
      @embed = JSON.parse(API.server(@bot.token, @id))['embed_enabled'] if @embed.nil?
    end

    # @return [true, false] whether or not the server has widget enabled
    def embed?
      cache_embed if @embed.nil?
      @embed
    end

    # @param include_idle [true, false] Whether to count idle members as online.
    # @param include_bots [true, false] Whether to include bot accounts in the count.
    # @return [Array<Member>] an array of online members on this server.
    def online_members(include_idle: false, include_bots: true)
      @members.values.select do |e|
        ((include_idle ? e.idle? : false) || e.online?) && (include_bots ? true : !e.bot_account?)
      end
    end

    alias_method :online_users, :online_members

    # @return [Array<Channel>] an array of text channels on this server
    def text_channels
      @channels.select(&:text?)
    end

    # @return [Array<Channel>] an array of voice channels on this server
    def voice_channels
      @channels.select(&:voice?)
    end

    # @return [String, nil] the widget URL to the server that displays the amount of online members in a
    #   stylish way. `nil` if the widget is not enabled.
    def widget_url
      cache_embed if @embed.nil?
      return nil unless @embed
      API.widget_url(@id)
    end

    # @param style [Symbol] The style the picture should have. Possible styles are:
    #   * `:banner1` creates a rectangular image with the server name, member count and icon, a "Powered by Discord" message on the bottom and an arrow on the right.
    #   * `:banner2` creates a less tall rectangular image that has the same information as `banner1`, but the Discord logo on the right - together with the arrow and separated by a diagonal separator.
    #   * `:banner3` creates an image similar in size to `banner1`, but it has the arrow in the bottom part, next to the Discord logo and with a "Chat now" text.
    #   * `:banner4` creates a tall, almost square, image that prominently features the Discord logo at the top and has a "Join my server" in a pill-style button on the bottom. The information about the server is in the same format as the other three `banner` styles.
    #   * `:shield` creates a very small, long rectangle, of the style you'd find at the top of GitHub `README.md` files. It features a small version of the Discord logo at the left and the member count at the right.
    # @return [String, nil] the widget banner URL to the server that displays the amount of online members,
    #   server icon and server name in a stylish way. `nil` if the widget is not enabled.
    def widget_banner_url(style)
      return nil unless @embed
      cache_embed if @embed.nil?
      API.widget_url(@id, style)
    end

    # @return [String] the hexadecimal ID used to identify this server's splash image for their VIP invite page.
    def splash_id
      @splash_id = JSON.parse(API.server(@bot.token, @id))['splash'] if @splash_id.nil?
      @splash_id
    end

    # @return [String, nil] the splash image URL for the server's VIP invite page.
    #   `nil` if there is no splash image.
    def splash_url
      splash_id if @splash_id.nil?
      return nil unless @splash_id
      API.splash_url(@id, @splash_id)
    end

    # Adds a role to the role cache
    # @note For internal use only
    # @!visibility private
    def add_role(role)
      @roles << role
    end

    # Removes a role from the role cache
    # @note For internal use only
    # @!visibility private
    def delete_role(role_id)
      @roles.reject! { |r| r.id == role_id }
      @members.each do |_, member|
        new_roles = member.roles.reject { |r| r.id == role_id }
        member.update_roles(new_roles)
      end
      @channels.each do |channel|
        overwrites = channel.permission_overwrites.reject { |id, _| id == role_id }
        channel.update_overwrites(overwrites)
      end
    end

    # Adds a member to the member cache.
    # @note For internal use only
    # @!visibility private
    def add_member(member)
      @members[member.id] = member
      @member_count += 1
    end

    # Removes a member from the member cache.
    # @note For internal use only
    # @!visibility private
    def delete_member(user_id)
      @members.delete(user_id)
      @member_count -= 1
    end

    # Checks whether a member is cached
    # @note For internal use only
    # @!visibility private
    def member_cached?(user_id)
      @members.include?(user_id)
    end

    # Adds a member to the cache
    # @note For internal use only
    # @!visibility private
    def cache_member(member)
      @members[member.id] = member
    end

    # Updates a member's voice state
    # @note For internal use only
    # @!visibility private
    def update_voice_state(data)
      user_id = data['user_id'].to_i

      if data['channel_id']
        unless @voice_states[user_id]
          # Create a new voice state for the user
          @voice_states[user_id] = VoiceState.new(user_id)
        end

        # Update the existing voice state (or the one we just created)
        channel = @channels_by_id[data['channel_id'].to_i]
        @voice_states[user_id].update(
          channel,
          data['mute'],
          data['deaf'],
          data['self_mute'],
          data['self_deaf']
        )
      else
        # The user is not in a voice channel anymore, so delete its voice state
        @voice_states.delete(user_id)
      end
    end

    # Creates a channel on this server with the given name.
    # @return [Channel] the created channel.
    def create_channel(name, type = 'text')
      response = API::Server.create_channel(@bot.token, @id, name, type)
      Channel.new(JSON.parse(response), @bot)
    end

    # Creates a role on this server which can then be modified. It will be initialized (on Discord's side)
    # with the regular role defaults the client uses, i. e. name is "new role", permissions are the default,
    # colour is the default etc.
    # @return [Role] the created role.
    def create_role
      response = API::Server.create_role(@bot.token, @id)
      role = Role.new(JSON.parse(response), @bot, self)
      @roles << role
      role
    end

    # @return [Array<User>] a list of banned users on this server.
    def bans
      users = JSON.parse(API::Server.bans(@bot.token, @id))
      users.map { |e| User.new(e['user'], @bot) }
    end

    # Bans a user from this server.
    # @param user [User, #resolve_id] The user to ban.
    # @param message_days [Integer] How many days worth of messages sent by the user should be deleted.
    def ban(user, message_days = 0)
      API::Server.ban_user(@bot.token, @id, user.resolve_id, message_days)
    end

    # Unbans a previously banned user from this server.
    # @param user [User, #resolve_id] The user to unban.
    def unban(user)
      API::Server.unban_user(@bot.token, @id, user.resolve_id)
    end

    # Kicks a user from this server.
    # @param user [User, #resolve_id] The user to kick.
    def kick(user)
      API::Server.remove_member(@bot.token, @id, user.resolve_id)
    end

    # Forcibly moves a user into a different voice channel. Only works if the bot has the permission needed.
    # @param user [User] The user to move.
    # @param channel [Channel] The voice channel to move into.
    def move(user, channel)
      API::Server.update_member(@bot.token, @id, user.id, channel_id: channel.id)
    end

    # Deletes this server. Be aware that this is permanent and impossible to undo, so be careful!
    def delete
      API::Server.delete(@bot.token, @id)
    end

    # Leave the server
    def leave
      API::User.leave_server(@bot.token, @id)
    end

    # Transfers server ownership to another user.
    # @param user [User] The user who should become the new owner.
    def owner=(user)
      API::Server.transfer_ownership(@bot.token, @id, user.id)
    end

    # Sets the server's name.
    # @param name [String] The new server name.
    def name=(name)
      update_server_data(name: name)
    end

    # Moves the server to another region. This will cause a voice interruption of at most a second.
    # @param region [String] The new region the server should be in.
    def region=(region)
      update_server_data(region: region.to_s)
    end

    # Sets the server's icon.
    # @param icon [String, #read] The new icon, in base64-encoded JPG format.
    def icon=(icon)
      if icon.respond_to? :read
        icon_string = 'data:image/jpg;base64,'
        icon_string += Base64.strict_encode64(icon.read)
        update_server_data(icon: icon_string)
      else
        update_server_data(icon: icon)
      end
    end

    # Sets the server's AFK channel.
    # @param afk_channel [Channel, nil] The new AFK channel, or `nil` if there should be none set.
    def afk_channel=(afk_channel)
      update_server_data(afk_channel_id: afk_channel.resolve_id)
    end

    # Sets the amount of time after which a user gets moved into the AFK channel.
    # @param afk_timeout [Integer] The AFK timeout, in seconds.
    def afk_timeout=(afk_timeout)
      update_server_data(afk_timeout: afk_timeout)
    end

    # Processes a GUILD_MEMBERS_CHUNK packet, specifically the members field
    # @note For internal use only
    # @!visibility private
    def process_chunk(members)
      process_members(members)
      @processed_chunk_members += members.length
      LOGGER.debug("Processed one chunk on server #{@id} - length #{members.length}")

      # Don't bother with the rest of the method if it's not truly the last packet
      return unless @processed_chunk_members == @member_count

      LOGGER.debug("Finished chunking server #{@id}")

      # Reset everything to normal
      @chunked = true
      @processed_chunk_members = 0
    end

    # Updates the cached data with new data
    # @note For internal use only
    # @!visibility private
    def update_data(new_data)
      @name = new_data[:name] || new_data['name'] || @name
      @region = new_data[:region] || new_data['region'] || @region
      @icon_id = new_data[:icon] || new_data['icon'] || @icon_id
      @afk_timeout = new_data[:afk_timeout] || new_data['afk_timeout'].to_i || @afk_timeout

      @afk_channel_id = new_data[:afk_channel_id] || new_data['afk_channel_id'].to_i || @afk_channel.id
      @afk_channel = @bot.channel(@afk_channel_id, self) if @afk_channel_id.nonzero? && (!@afk_channel || @afk_channel_id != @afk_channel.id)
    end

    # The inspect method is overwritten to give more useful output
    def inspect
      "<Server name=#{@name} id=#{@id} large=#{@large} region=#{@region} owner=#{@owner} afk_channel_id=#{@afk_channel_id} afk_timeout=#{@afk_timeout}>"
    end

    private

    def update_server_data(new_data)
      API::Server.update(@bot.token, @id,
                         new_data[:name] || @name,
                         new_data[:region] || @region,
                         new_data[:icon_id] || @icon_id,
                         new_data[:afk_channel_id] || @afk_channel_id,
                         new_data[:afk_timeout] || @afk_timeout)
      update_data(new_data)
    end

    def process_roles(roles)
      # Create roles
      @roles = []
      @roles_by_id = {}

      return unless roles
      roles.each do |element|
        role = Role.new(element, @bot, self)
        @roles << role
        @roles_by_id[role.id] = role
      end
    end

    def process_members(members)
      return unless members
      members.each do |element|
        member = Member.new(element, self, @bot)
        @members[member.id] = member
      end
    end

    def process_presences(presences)
      # Update user statuses with presence info
      return unless presences
      presences.each do |element|
        next unless element['user']
        user_id = element['user']['id'].to_i
        user = @members[user_id]
        if user
          user.status = element['status'].to_sym
          user.game = element['game'] ? element['game']['name'] : nil
        end
      end
    end

    def process_channels(channels)
      @channels = []
      @channels_by_id = {}

      return unless channels
      channels.each do |element|
        channel = @bot.ensure_channel(element, self)
        @channels << channel
        @channels_by_id[channel.id] = channel
      end
    end

    def process_voice_states(voice_states)
      return unless voice_states
      voice_states.each do |element|
        update_voice_state(element)
      end
    end
  end

  # A colour (red, green and blue values). Used for role colours. If you prefer the American spelling, the alias
  # {ColorRGB} is also available.
  class ColourRGB
    # @return [Integer] the red part of this colour (0-255).
    attr_reader :red

    # @return [Integer] the green part of this colour (0-255).
    attr_reader :green

    # @return [Integer] the blue part of this colour (0-255).
    attr_reader :blue

    # @return [Integer] the colour's RGB values combined into one integer.
    attr_reader :combined

    # Make a new colour from the combined value.
    # @param combined [Integer] The colour's RGB values combined into one integer
    def initialize(combined)
      @combined = combined
      @red = (combined >> 16) & 0xFF
      @green = (combined >> 8) & 0xFF
      @blue = combined & 0xFF
    end
  end

  # Alias for the class {ColourRGB}
  ColorRGB = ColourRGB
end<|MERGE_RESOLUTION|>--- conflicted
+++ resolved
@@ -1175,7 +1175,7 @@
     # @note For internal use only
     # @!visibility private
     def history_ids(amount, before_id = nil, after_id = nil)
-      logs = API.channel_log(@bot.token, @id, amount, before_id, after_id)
+      logs = API::Channel.messages(@bot.token, @id, amount, before_id, after_id)
       JSON.parse(logs).map { |message| message['id'] }
     end
 
@@ -1204,13 +1204,8 @@
     def prune(amount)
       raise ArgumentError, 'Can only prune between 2 and 100 messages!' unless amount.between?(2, 100)
 
-<<<<<<< HEAD
       messages = history_ids(amount)
-      API.bulk_delete(@bot.token, @id, messages)
-=======
-      messages = history(amount).map(&:id)
       API::Channel.bulk_delete_messages(@bot.token, @id, messages)
->>>>>>> 0571c736
     end
 
     # Updates the cached permission overwrites
