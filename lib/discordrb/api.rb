--- conflicted
+++ resolved
@@ -103,11 +103,11 @@
     "#{api_base}/guilds/#{server_id}/icons/#{icon_id}.jpg"
   end
 
-<<<<<<< HEAD
   # Make an icon URL from application and icon IDs
   def app_icon_url(app_id, icon_id)
     "https://cdn.discordapp.com/app-icons/#{app_id}/#{icon_id}.jpg"
-=======
+  end
+
   # Make a widget picture URL from server ID
   def widget_url(server_id, style = 'shield')
     "#{api_base}/guilds/#{server_id}/widget.png?style=#{style}"
@@ -116,7 +116,6 @@
   # Make a splash URL from server and splash IDs
   def splash_url(server_id, splash_id)
     "https://cdn.discordapp.com/splashes/#{server_id}/#{splash_id}.jpg"
->>>>>>> e359f248
   end
 
   # Ban a user from a server and delete their messages from the last message_days days
